--- conflicted
+++ resolved
@@ -32,11 +32,7 @@
 
 __all__ = ["Graph", "Node", "Relationship", "Path", "NodePointer", "Rel", "Rev", "Subgraph",
            "ServiceRoot", "PropertySet", "LabelSet", "PropertyContainer",
-<<<<<<< HEAD
-           "authenticate", "set_auth_token", "rewrite", "watch",
-=======
-           "authenticate", "familiar", "rewrite", "watch",
->>>>>>> a206823a
+           "authenticate", "familiar", "set_auth_token", "rewrite", "watch",
            "BindError", "Finished", "GraphError", "JoinError",
            "ServerPlugin", "UnmanagedExtension", "Service", "Resource", "ResourceTemplate",
            "LegacyNode", "node", "rel",
