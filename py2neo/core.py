#!/usr/bin/env python
# -*- coding: utf-8 -*-

# Copyright 2011-2014, Nigel Small
# 
# Licensed under the Apache License, Version 2.0 (the "License");
# you may not use this file except in compliance with the License.
# You may obtain a copy of the License at
# 
#     http://www.apache.org/licenses/LICENSE-2.0
# 
# Unless required by applicable law or agreed to in writing, software
# distributed under the License is distributed on an "AS IS" BASIS,
# WITHOUT WARRANTIES OR CONDITIONS OF ANY KIND, either express or implied.
# See the License for the specific language governing permissions and
# limitations under the License.


from __future__ import division, unicode_literals

import base64
from io import StringIO
import re
from warnings import warn
import webbrowser

from py2neo import __version__
from py2neo.error import BindError, GraphError, JoinError, Unauthorized
from py2neo.packages.httpstream import http, ClientError, ServerError, \
    Resource as _Resource, ResourceTemplate as _ResourceTemplate
from py2neo.packages.httpstream.http import JSONResponse, user_agent
from py2neo.packages.httpstream.numbers import NOT_FOUND, UNAUTHORIZED
from py2neo.packages.httpstream.packages.urimagic import URI
from py2neo.types import cast_property
<<<<<<< HEAD
from py2neo.util import bstr, is_collection, is_integer, round_robin, ustr, version_tuple, \
=======
from py2neo.util import is_collection, is_integer, is_string, round_robin, ustr, version_tuple, \
>>>>>>> f1069b2b
    raise_from, xstr, ThreadLocalWeakValueDictionary


__all__ = ["Graph", "Node", "Relationship", "Path", "NodePointer", "Rel", "Rev", "Subgraph",
           "ServiceRoot", "PropertySet", "LabelSet", "PropertyContainer",
           "authenticate", "set_auth_token", "rewrite", "ServerPlugin", "UnmanagedExtension",
           "Service", "Resource", "ResourceTemplate"]


DEFAULT_SCHEME = "http"
DEFAULT_HOST = "localhost"
DEFAULT_PORT = 7474
DEFAULT_HOST_PORT = "{0}:{1}".format(DEFAULT_HOST, DEFAULT_PORT)

PRODUCT = ("py2neo", __version__)

NON_ALPHA_NUM = re.compile("[^0-9A-Za-z_]")
SIMPLE_NAME = re.compile(r"[A-Za-z_][0-9A-Za-z_]*")

http.default_encoding = "UTF-8"

_headers = {
    None: [
        ("User-Agent", user_agent(PRODUCT)),
        ("X-Stream", "true"),
    ],
}

_http_rewrites = {}


def _add_header(key, value, host_port=None):
    """ Add an HTTP header to be sent with all requests if no `host_port`
    is provided or only to those matching the value supplied otherwise.
    """
    if host_port in _headers:
        _headers[host_port].append((key, value))
    else:
        _headers[host_port] = [(key, value)]


def _get_headers(host_port):
    """Fetch all HTTP headers relevant to the `host_port` provided.
    """
    uri_headers = {}
    for n, headers in _headers.items():
        if n is None or n == host_port:
            uri_headers.update(headers)
    return uri_headers


def authenticate(host_port, user_name, password, realm=None):
    """ Set HTTP basic authentication values for specified `host_port`. The
    code below shows a simple example::

        from py2neo import authenticate, Graph

        # set up authentication parameters
        authenticate("camelot:7474", "arthur", "excalibur")

        # connect to authenticated graph database
        graph = Graph("http://camelot:7474/db/data/")

    Note: a `host_port` can be either a server name or a server name and port
    number but must match exactly that used within the Graph
    URI.

    :arg host_port: the host and optional port requiring authentication
        (e.g. "bigserver", "camelot:7474")
    :arg user_name: the user name to authenticate as
    :arg password: the password
    :arg realm: the authentication realm
    """
    credentials = (user_name + ":" + password).encode("UTF-8")
    if realm:
        value = 'Basic realm="' + realm + '" '
    else:
        value = 'Basic '
    value += base64.b64encode(credentials).decode("ASCII")
    _add_header("Authorization", value, host_port=host_port)


def set_auth_token(host_port, token):
    """ Set the auth token for the specified `host_port`. This only applies
    to server version 2.2 and above when authentication is turned on.

    :arg host_port: the host and optional port requiring authentication
    :arg token: a valid auth token
    """
    authenticate(host_port, "", token, "Neo4j")


def rewrite(from_scheme_host_port, to_scheme_host_port):
    """ Automatically rewrite all URIs directed to the scheme, host and port
    specified in `from_scheme_host_port` to that specified in
    `to_scheme_host_port`.

    As an example::

        from py2neo import rewrite
        # implicitly convert all URIs beginning with <http://localhost:7474>
        # to instead use <https://dbserver:9999>
        rewrite(("http", "localhost", 7474), ("https", "dbserver", 9999))

    If `to_scheme_host_port` is :py:const:`None` then any rewrite rule for
    `from_scheme_host_port` is removed.

    This facility is primarily intended for use by database servers behind
    proxies which are unaware of their externally visible network address.
    """
    global _http_rewrites
    if to_scheme_host_port is None:
        try:
            del _http_rewrites[from_scheme_host_port]
        except KeyError:
            pass
    else:
        _http_rewrites[from_scheme_host_port] = to_scheme_host_port


class Resource(_Resource):
    """ Base class for all local resources mapped to remote counterparts.
    """

    #: The class of error raised by failure responses from this resource.
    error_class = GraphError

    def __init__(self, uri, metadata=None):
        uri = URI(uri)
        scheme_host_port = (uri.scheme, uri.host, uri.port)
        if scheme_host_port in _http_rewrites:
            scheme_host_port = _http_rewrites[scheme_host_port]
            # This is fine - it's all my code anyway...
            uri._URI__set_scheme(scheme_host_port[0])
            uri._URI__set_authority("{0}:{1}".format(scheme_host_port[1],
                                                     scheme_host_port[2]))
        if uri.user_info:
            authenticate(uri.host_port, *uri.user_info.partition(":")[0::2])
        self._resource = _Resource.__init__(self, uri)
        #self._subresources = {}
        self.__headers = _get_headers(self.__uri__.host_port)
        self.__base = super(Resource, self)
        if metadata is None:
            self.__initial_metadata = None
        else:
            self.__initial_metadata = dict(metadata)
        self.__last_get_response = None

        uri = uri.string
        service_root_uri = uri[:uri.find("/", uri.find("//") + 2)] + "/"
        if service_root_uri == uri:
            self.__service_root = self
        else:
            self.__service_root = ServiceRoot(service_root_uri)
        self.__ref = NotImplemented

    @property
    def graph(self):
        """ The parent graph of this resource.

        :rtype: :class:`.Graph`
        """
        return self.__service_root.graph

    @property
    def headers(self):
        """ The HTTP headers sent with this resource.
        """
        return self.__headers

    @property
    def metadata(self):
        """ Metadata received in the last HTTP response.
        """
        if self.__last_get_response is None:
            if self.__initial_metadata is not None:
                return self.__initial_metadata
            self.get()
        return self.__last_get_response.content

    @property
    def ref(self):
        """ The URI of this resource relative to its graph.

        :rtype: string
        """
        if self.__ref is NotImplemented:
            self_uri = self.uri.string
            graph_uri = self.graph.uri.string
            self.__ref = self_uri[len(graph_uri):]
        return self.__ref

    @property
    def service_root(self):
        """ The root service associated with this resource.

        :return: :class:`.ServiceRoot`
        """
        return self.__service_root

    def get(self, headers=None, redirect_limit=5, **kwargs):
        """ Perform an HTTP GET to this resource.

        :arg headers: Extra headers to pass in the request.
        :arg redirect_limit: Maximum number of times to follow redirects.
        :arg kwargs: Other arguments to pass to the underlying `httpstream` method.
        :rtype: :class:`httpstream.Response`
        :raises: :class:`py2neo.GraphError`
        """
        headers = dict(headers or {})
        headers.update(self.__headers)
        kwargs.update(cache=True)
        try:
            response = self.__base.get(headers=headers, redirect_limit=redirect_limit, **kwargs)
        except (ClientError, ServerError) as error:
            if error.status_code == UNAUTHORIZED:
                raise Unauthorized(self.uri.string)
            if isinstance(error, JSONResponse):
                content = dict(error.content, request=error.request, response=error)
            else:
                content = {}
            message = content.pop("message", "HTTP GET returned response %s" % error.status_code)
            raise_from(self.error_class(message, **content), error)
        else:
            self.__last_get_response = response
            return response

    def put(self, body=None, headers=None, **kwargs):
        """ Perform an HTTP PUT to this resource.

        :arg body: The payload of this request.
        :arg headers: Extra headers to pass in the request.
        :arg kwargs: Other arguments to pass to the underlying `httpstream` method.
        :rtype: :class:`httpstream.Response`
        :raises: :class:`py2neo.GraphError`
        """
        headers = dict(headers or {})
        headers.update(self.__headers)
        try:
            response = self.__base.put(body, headers, **kwargs)
        except (ClientError, ServerError) as error:
            if error.status_code == UNAUTHORIZED:
                raise Unauthorized(self.uri.string)
            if isinstance(error, JSONResponse):
                content = dict(error.content, request=error.request, response=error)
            else:
                content = {}
            message = content.pop("message", "HTTP PUT returned response %s" % error.status_code)
            raise_from(self.error_class(message, **content), error)
        else:
            return response

    def post(self, body=None, headers=None, **kwargs):
        """ Perform an HTTP POST to this resource.

        :arg body: The payload of this request.
        :arg headers: Extra headers to pass in the request.
        :arg kwargs: Other arguments to pass to the underlying `httpstream` method.
        :rtype: :class:`httpstream.Response`
        :raises: :class:`py2neo.GraphError`
        """
        headers = dict(headers or {})
        headers.update(self.__headers)
        try:
            response = self.__base.post(body, headers, **kwargs)
        except (ClientError, ServerError) as error:
            if error.status_code == UNAUTHORIZED:
                raise Unauthorized(self.uri.string)
            if isinstance(error, JSONResponse):
                content = dict(error.content, request=error.request, response=error)
            else:
                content = {}
            message = content.pop("message", "HTTP POST returned response %s" % error.status_code)
            raise_from(self.error_class(message, **content), error)
        else:
            return response

    def delete(self, headers=None, **kwargs):
        """ Perform an HTTP DELETE to this resource.

        :arg headers: Extra headers to pass in the request.
        :arg kwargs: Other arguments to pass to the underlying `httpstream` method.
        :rtype: :class:`httpstream.Response`
        :raises: :class:`py2neo.GraphError`
        """
        headers = dict(headers or {})
        headers.update(self.__headers)
        try:
            response = self.__base.delete(headers, **kwargs)
        except (ClientError, ServerError) as error:
            if error.status_code == UNAUTHORIZED:
                raise Unauthorized(self.uri.string)
            if isinstance(error, JSONResponse):
                content = dict(error.content, request=error.request, response=error)
            else:
                content = {}
            message = content.pop("message", "HTTP DELETE returned response %s" % error.status_code)
            raise_from(self.error_class(message, **content), error)
        else:
            return response


class ResourceTemplate(_ResourceTemplate):
    """ A factory class for producing :class:`.Resource` objects dynamically
    based on a template URI.
    """

    #: The class of error raised by failure responses from resources produced by this template.
    error_class = GraphError

    def expand(self, **values):
        """ Produce a resource instance by substituting values into the
        stored template URI.

        :arg values: A set of named values to plug into the template URI.
        :rtype: :class:`.Resource`
        """
        resource = Resource(self.uri_template.expand(**values))
        resource.error_class = self.error_class
        return resource


class Service(object):
    """ Base class for objects that can be optionally bound to a remote resource. This
    class is essentially a container for a :class:`.Resource` instance.
    """

    #: The class of error raised by failure responses from the contained resource.
    error_class = GraphError

    __resource__ = None

    def bind(self, uri, metadata=None):
        """ Associate this «class.lower» with a remote resource.

        :arg uri: The URI identifying the remote resource to which to bind.
        :arg metadata: Dictionary of initial metadata to attach to the contained resource.

        """
        if "{" in uri and "}" in uri:
            if metadata:
                raise ValueError("Initial metadata cannot be passed to a resource template")
            self.__resource__ = ResourceTemplate(uri)
        else:
            self.__resource__ = Resource(uri, metadata)
        self.__resource__.error_class = self.error_class

    @property
    def bound(self):
        """ :const:`True` if this object is bound to a remote resource,
        :const:`False` otherwise.
        """
        return self.__resource__ is not None

    @property
    def graph(self):
        """ The graph associated with the remote resource.

        :rtype: :class:`.Graph`
        """
        return self.service_root.graph

    @property
    def ref(self):
        """ The URI of the remote resource relative to its graph.

        :rtype: string
        """
        return self.resource.ref

    @property
    def resource(self):
        """ The remote resource to which this object is bound.

        :rtype: :class:`.Resource`
        :raises: :class:`py2neo.BindError`
        """
        if self.bound:
            return self.__resource__
        else:
            raise BindError("Local entity is not bound to a remote entity")

    @property
    def service_root(self):
        """ The root service associated with the remote resource.

        :return: :class:`.ServiceRoot`
        """
        return self.resource.service_root

    def unbind(self):
        """ Detach this object from any remote resource.
        """
        self.__resource__ = None

    @property
    def uri(self):
        """ The full URI of the remote resource.
        """
        resource = self.resource
        try:
            return resource.uri
        except AttributeError:
            return resource.uri_template


class ServiceRoot(object):
    """ Wrapper for the base REST resource exposed by a running Neo4j
    server, corresponding to the ``/`` URI.
    """

    #: The URI for a Neo4j service with default configuration.
    DEFAULT_URI = "{0}://{1}/".format(DEFAULT_SCHEME, DEFAULT_HOST_PORT)

    __instances = {}

    __authentication = None
    __graph = None

    def __new__(cls, uri=None):
        if uri is None:
            uri = cls.DEFAULT_URI
        uri = ustr(uri)
        if not uri.endswith("/"):
            uri += "/"
        try:
            inst = cls.__instances[uri]
        except KeyError:
            inst = super(ServiceRoot, cls).__new__(cls)
            inst.__resource = Resource(uri)
            inst.__graph = None
            cls.__instances[uri] = inst
        return inst

    def __repr__(self):
        return "<ServiceRoot uri=%r>" % self.uri.string

    @property
    def graph(self):
        """ The graph exposed by this service.

        :rtype: :class:`.Graph`
        """
        if self.__graph is None:
            try:
                uri = self.resource.metadata["data"]
            except KeyError:
                if "authentication" in self.resource.metadata:
                    # TODO: clear metadata
                    raise Unauthorized(self.uri)
                else:
                    raise GraphError("No graph available for service <%s>" % self.uri)
            else:
                self.__graph = Graph(uri)
        return self.__graph

    @property
    def resource(self):
        """ The contained resource object for this instance.

        :rtype: :class:`py2neo.Resource`
        """
        return self.__resource

    @property
    def uri(self):
        """ The full URI of the contained resource.
        """
        return self.resource.uri


class Graph(Service):
    """ The `Graph` class provides a wrapper around the
    `REST API <http://docs.neo4j.org/chunked/stable/rest-api.html>`_ exposed
    by a running Neo4j database server and is identified by the base URI
    of the graph database. If no URI is specified, a default value of
    `http://localhost:7474/db/data/` is assumed; therefore, to connect to a
    local server with default configuration, simply use::

        >>> from py2neo import Graph
        >>> graph = Graph()

    An explicitly specified graph database URI can be passed to the constructor
    as a string::

        >>> other_graph = Graph("http://camelot:1138/db/data/")

    If the database server is behind a proxy that requires HTTP authorisation,
    the relevant criteria can also be specified within the URI::

        >>> secure_graph = Graph("http://arthur:excalibur@camelot:1138/db/data/")

    Once obtained, the `Graph` instance provides direct or indirect access
    to most of the functionality available within py2neo.

    """

    __instances = {}

    __batch = None
    __cypher = None
    __legacy = None
    __schema = None
    __node_labels = None
    __relationship_types = None

    # Auto-sync will be removed in 2.1
    auto_sync_properties = False

    @staticmethod
    def cast(obj):
        """ Cast an general Python object to a graph-specific entity,
        such as a :class:`.Node` or a :class:`.Relationship`.
        """
        if obj is None:
            return None
        elif isinstance(obj, (Node, NodePointer, Path, Rel, Relationship, Rev, Subgraph)):
            return obj
        elif isinstance(obj, dict):
            return Node.cast(obj)
        elif isinstance(obj, tuple):
            return Relationship.cast(obj)
        else:
            raise TypeError(obj)

    def __new__(cls, uri=None):
        if uri is None:
            uri = ServiceRoot().graph.uri.string
        if not uri.endswith("/"):
            uri += "/"
        key = (cls, uri)
        try:
            inst = cls.__instances[key]
        except KeyError:
            inst = super(Graph, cls).__new__(cls)
            inst.bind(uri)
            cls.__instances[key] = inst
        return inst

    def __repr__(self):
        return "<Graph uri=%r>" % self.uri.string

    def __hash__(self):
        return hash(self.uri)

    def __len__(self):
        return self.size

    def __bool__(self):
        return True

    def __nonzero__(self):
        return True

    def __contains__(self, entity):
        return entity.bound and entity.uri.string.startswith(entity.uri.string)

    @property
    def batch(self):
        """ A :class:`py2neo.batch.BatchResource` instance attached to this
        graph. This resource exposes methods for submitting iterable
        collections of :class:`py2neo.batch.Job` objects to the server and
        will often be used indirectly via classes such as
        :class:`py2neo.batch.PullBatch` or :class:`py2neo.batch.PushBatch`.

        :rtype: :class:`py2neo.batch.BatchResource`

        """
        if self.__batch is None:
            from py2neo.batch import BatchResource
            self.__batch = BatchResource(self.resource.metadata["batch"])
        return self.__batch

    @property
    def cypher(self):
        """ The Cypher execution resource for this graph providing access to
        all Cypher functionality for the underlying database, both simple
        and transactional.

        ::

            >>> from py2neo import Graph
            >>> graph = Graph()
            >>> graph.cypher.execute("CREATE (a:Person {name:{N}})", {"N": "Alice"})

        :rtype: :class:`py2neo.cypher.CypherResource`

        """
        if self.__cypher is None:
            from py2neo.cypher import CypherResource
            metadata = self.resource.metadata
            self.__cypher = CypherResource(metadata["cypher"], metadata.get("transaction"))
        return self.__cypher

    def create(self, *entities):
        """ Create one or more remote nodes, relationships or paths in a
        single transaction. The entity values provided must be either
        existing entity objects (such as nodes or relationships) or values
        that can be cast to them.

        For example, to create a remote node from a local :class:`Node` object::

            from py2neo import Graph, Node
            graph = Graph()
            alice = Node("Person", name="Alice")
            graph.create(alice)

        Then, create a second node and a relationship connecting both nodes::

            german, speaks = graph.create({"name": "German"}, (alice, "SPEAKS", 0))

        This second example shows how :class:`dict` and :class:`tuple` objects
        can also be used to create nodes and relationships respectively. The
        zero value in the relationship tuple references the zeroth item created
        within that transaction, i.e. the "German" node.

        .. note::
            If an object is passed to this method that is already bound to
            a remote entity, that argument will be ignored and nothing will
            be created.

        :arg entities: One or more existing graph entities or values that
                       can be cast to entities.
        :return: A tuple of all entities created (or ignored) of the same
                 length and order as the arguments passed in.
        :rtype: tuple

        .. warning::
            This method will *always* return a tuple, even when creating
            only a single entity. To automatically unpack to a single
            item, append a trailing comma to the variable name on the
            left of the assignment operation.

        """
        from py2neo.cypher.create import CreateStatement
        statement = CreateStatement(self)
        for entity in entities:
            statement.create(entity)
        return statement.execute()

    def create_unique(self, *entities):
        """ Create one or more unique paths or relationships in a single
        transaction. This is similar to :meth:`create` but uses a Cypher
        `CREATE UNIQUE <http://docs.neo4j.org/chunked/stable/query-create-unique.html>`_
        clause to ensure that only relationships that do not already exist are created.
        """
        from py2neo.cypher.create import CreateStatement
        statement = CreateStatement(self)
        for entity in entities:
            statement.create_unique(entity)
        return statement.execute()

    def delete(self, *entities):
        """ Delete one or more nodes, relationships and/or paths.
        """
        from py2neo.cypher.delete import DeleteStatement
        statement = DeleteStatement(self)
        for entity in entities:
            statement.delete(entity)
        return statement.execute()

    def delete_all(self):
        """ Delete all nodes and relationships from the graph.

        .. warning::
            This method will permanently remove **all** nodes and relationships
            from the graph and cannot be undone.
        """
        from py2neo.batch import WriteBatch, CypherJob
        from py2neo.cypher.util import StartOrMatch
        batch = WriteBatch(self)
        statement = StartOrMatch(self).relationship("r", "*").string + "DELETE r"
        batch.append(CypherJob(statement))
        statement = StartOrMatch(self).node("n", "*").string + "DELETE n"
        batch.append(CypherJob(statement))
        batch.run()

    def find(self, label, property_key=None, property_value=None, limit=None):
        """ Iterate through a set of labelled nodes, optionally filtering
        by property key and value
        """
        if not label:
            raise ValueError("Empty label")
        from py2neo.cypher.lang import cypher_escape
        if property_key is None:
            statement = "MATCH (n:%s) RETURN n,labels(n)" % cypher_escape(label)
            parameters = {}
        else:
            statement = "MATCH (n:%s {%s:{V}}) RETURN n,labels(n)" % (
                cypher_escape(label), cypher_escape(property_key))
            parameters = {"V": property_value}
        if limit:
            statement += " LIMIT %s" % limit
        response = self.cypher.post(statement, parameters)
        for record in response.content["data"]:
            dehydrated = record[0]
            dehydrated.setdefault("metadata", {})["labels"] = record[1]
            yield self.hydrate(dehydrated)
        response.close()

    def find_one(self, label, property_key=None, property_value=None):
        """ Find a single node by label and optional property. This method is
        intended to be used with a unique constraint and does not fail if more
        than one matching node is found.
        """
        for node in self.find(label, property_key, property_value, limit=1):
            return node

    def hydrate(self, data):
        """ Hydrate a dictionary of data to produce a :class:`.Node`,
        :class:`.Relationship` or other graph object instance. The
        data structure and values expected are those produced by the
        `REST API <http://neo4j.com/docs/stable/rest-api.html>`__.

        :arg data: dictionary of data to hydrate
        
        """
        if isinstance(data, dict):
            if "self" in data:
                if "type" in data:
                    return Relationship.hydrate(data)
                else:
                    return Node.hydrate(data)
            elif "nodes" in data and "relationships" in data:
                if "directions" not in data:
                    from py2neo.batch import Job, Target
                    node_uris = data["nodes"]
                    relationship_uris = data["relationships"]
                    jobs = [Job("GET", Target(uri)) for uri in relationship_uris]
                    directions = []
                    for i, result in enumerate(self.batch.submit(jobs)):
                        rel_data = result.content
                        start = rel_data["start"]
                        end = rel_data["end"]
                        if start == node_uris[i] and end == node_uris[i + 1]:
                            directions.append("->")
                        else:
                            directions.append("<-")
                    data["directions"] = directions
                return Path.hydrate(data)
            elif "columns" in data and "data" in data:
                from py2neo.cypher import RecordList
                return RecordList.hydrate(data, self)
            elif "neo4j_version" in data:
                return self
            elif "exception" in data and "stacktrace" in data:
                message = data.pop("message", "The server returned an error")
                raise GraphError(message, **data)
            else:
                warn("Map literals returned over the Neo4j REST interface are ambiguous "
                     "and may be hydrated as graph objects")
                return data
        elif is_collection(data):
            return type(data)(map(self.hydrate, data))
        else:
            return data

    @property
    def legacy(self):
        """ Sub-resource providing access to legacy functionality.

        :rtype: :class:`py2neo.legacy.LegacyResource`
        """
        if self.__legacy is None:
            from py2neo.legacy import LegacyResource
            self.__legacy = LegacyResource(self.uri.string)
        return self.__legacy

    def match(self, start_node=None, rel_type=None, end_node=None, bidirectional=False, limit=None):
        """ Return an iterator for all relationships matching the
        specified criteria.

        For example, to find all of Alice's friends::

            for rel in graph.match(start_node=alice, rel_type="FRIEND"):
                print(rel.end_node.properties["name"])

        :arg start_node: :attr:`~py2neo.Node.bound` start :class:`~py2neo.Node` to match or
                           :const:`None` if any
        :arg rel_type: type of relationships to match or :const:`None` if any
        :arg end_node: :attr:`~py2neo.Node.bound` end :class:`~py2neo.Node` to match or
                         :const:`None` if any
        :arg bidirectional: :const:`True` if reversed relationships should also be included
        :arg limit: maximum number of relationships to match or :const:`None` if no limit
        :return: matching relationships
        :rtype: generator
        """
        from py2neo.cypher.util import StartOrMatch
        if start_node is None and end_node is None:
            statement = StartOrMatch(self).node("a", "*").string
            parameters = {}
        elif end_node is None:
            statement = StartOrMatch(self).node("a", "{A}").string
            start_node = Node.cast(start_node)
            if not start_node.bound:
                raise TypeError("Nodes for relationship match end points must be bound")
            parameters = {"A": start_node}
        elif start_node is None:
            statement = StartOrMatch(self).node("b", "{B}").string
            end_node = Node.cast(end_node)
            if not end_node.bound:
                raise TypeError("Nodes for relationship match end points must be bound")
            parameters = {"B": end_node}
        else:
            statement = StartOrMatch(self).node("a", "{A}").node("b", "{B}").string
            start_node = Node.cast(start_node)
            end_node = Node.cast(end_node)
            if not start_node.bound or not end_node.bound:
                raise TypeError("Nodes for relationship match end points must be bound")
            parameters = {"A": start_node, "B": end_node}
        if rel_type is None:
            rel_clause = ""
        elif is_collection(rel_type):
            separator = "|:" if self.neo4j_version >= (2, 0, 0) else "|"
            rel_clause = ":" + separator.join("`{0}`".format(_)
                                              for _ in rel_type)
        else:
            rel_clause = ":`{0}`".format(rel_type)
        if bidirectional:
            statement += " MATCH (a)-[r" + rel_clause + "]-(b) RETURN r"
        else:
            statement += " MATCH (a)-[r" + rel_clause + "]->(b) RETURN r"
        if limit is not None:
            statement += " LIMIT {0}".format(int(limit))
        results = self.cypher.stream(statement, parameters)
        try:
            for result in results:
                yield result.r
        finally:
            results.close()

    def match_one(self, start_node=None, rel_type=None, end_node=None, bidirectional=False):
        """ Return a single relationship matching the
        specified criteria. See :meth:`~py2neo.Graph.match` for
        argument details.
        """
        rels = list(self.match(start_node, rel_type, end_node,
                               bidirectional, 1))
        if rels:
            return rels[0]
        else:
            return None

    def merge(self, label, property_key=None, property_value=None, limit=None):
        """ Match or create a node by label and optional property and return
        all matching nodes.
        """
        if not label:
            raise ValueError("Empty label")
        from py2neo.cypher.lang import cypher_escape
        if property_key is None:
            statement = "MERGE (n:%s) RETURN n,labels(n)" % cypher_escape(label)
            parameters = {}
        else:
            statement = "MERGE (n:%s {%s:{V}}) RETURN n,labels(n)" % (
                cypher_escape(label), cypher_escape(property_key))
            parameters = {"V": property_value}
        if limit:
            statement += " LIMIT %s" % limit
        response = self.cypher.post(statement, parameters)
        for record in response.content["data"]:
            dehydrated = record[0]
            dehydrated.setdefault("metadata", {})["labels"] = record[1]
            yield self.hydrate(dehydrated)
        response.close()

    def merge_one(self, label, property_key=None, property_value=None):
        """ Match or create a node by label and optional property and return a
        single matching node. This method is intended to be used with a unique
        constraint and does not fail if more than one matching node is found.
        """
        for node in self.merge(label, property_key, property_value, limit=1):
            return node

    @property
    def neo4j_version(self):
        """ The database software version as a 4-tuple of (``int``, ``int``,
        ``int``, ``str``).
        """
        return version_tuple(self.resource.metadata["neo4j_version"])

    def node(self, id_):
        """ Fetch a node by ID. This method creates an object representing the
        remote node with the ID specified but fetches no data from the server.
        For this reason, there is no guarantee that the entity returned
        actually exists.
        """
        resource = self.resource.resolve("node/%s" % id_)
        uri_string = resource.uri.string
        try:
            return Node.cache[uri_string]
        except KeyError:
            data = {"self": uri_string}
            return Node.cache.setdefault(uri_string, Node.hydrate(data))

    @property
    def node_labels(self):
        """ The set of node labels currently defined within the graph.
        """
        if not self.supports_node_labels:
            raise NotImplementedError("Node labels not available for this Neo4j server version")
        if self.__node_labels is None:
            self.__node_labels = Resource(self.uri.string + "labels")
        return frozenset(self.__node_labels.get().content)

    def open_browser(self):
        """ Open a page in the default system web browser pointing at
        the Neo4j browser application for this graph.
        """
        webbrowser.open(self.service_root.resource.uri.string)

    @property
    def order(self):
        """ The number of nodes in this graph.
        """
        from py2neo.cypher.util import StartOrMatch
        statement = StartOrMatch(self).node("n", "*").string + "RETURN count(n)"
        return self.cypher.execute_one(statement)

    def pull(self, *entities):
        """ Pull data to one or more entities from their remote counterparts.
        """
        if entities:
            from py2neo.batch.pull import PullBatch
            batch = PullBatch(self)
            for entity in entities:
                batch.append(entity)
            batch.pull()

    def push(self, *entities):
        """ Push data from one or more entities to their remote counterparts.
        """
        if entities:
            from py2neo.batch.push import PushBatch
            batch = PushBatch(self)
            for entity in entities:
                batch.append(entity)
            batch.push()

    def relationship(self, id_):
        """ Fetch a relationship by ID.
        """
        resource = self.resource.resolve("relationship/" + str(id_))
        uri_string = resource.uri.string
        try:
            return Relationship.cache[uri_string]
        except KeyError:
            try:
                return Relationship.cache.setdefault(
                    uri_string, Relationship.hydrate(resource.get().content))
            except ClientError:
                raise ValueError("Relationship with ID %s not found" % id_)

    @property
    def relationship_types(self):
        """ The set of relationship types currently defined within the graph.
        """
        if self.__relationship_types is None:
            self.__relationship_types = Resource(self.uri.string + "relationship/types")
        return frozenset(self.__relationship_types.get().content)

    @property
    def schema(self):
        """ The schema resource for this graph.

        :rtype: :class:`SchemaResource <py2neo.schema.SchemaResource>`
        """
        if self.__schema is None:
            from py2neo.schema import SchemaResource
            self.__schema = SchemaResource(self.uri.string + "schema")
        return self.__schema

    @property
    def size(self):
        """ The number of relationships in this graph.
        """
        from py2neo.cypher.util import StartOrMatch
        statement = StartOrMatch(self).relationship("r", "*").string + "RETURN count(r)"
        return self.cypher.execute_one(statement)

    @property
    def supports_cypher_transactions(self):
        """ Indicates whether the server supports explicit Cypher transactions.
        """
        return "transaction" in self.resource.metadata

    @property
    def supports_foreach_pipe(self):
        """ Indicates whether the server supports pipe syntax for FOREACH.
        """
        return self.neo4j_version >= (2, 0)

    @property
    def supports_node_labels(self):
        """ Indicates whether the server supports node labels.
        """
        return self.neo4j_version >= (2, 0)

    @property
    def supports_optional_match(self):
        """ Indicates whether the server supports Cypher OPTIONAL MATCH
        clauses.
        """
        return self.neo4j_version >= (2, 0)

    @property
    def supports_schema_indexes(self):
        """ Indicates whether the server supports schema indexes.
        """
        return self.neo4j_version >= (2, 0)

    @property
    def supports_start_clause(self):
        """ Indicates whether the server supports the Cypher START clause.
        """
        return self.neo4j_version < (2, 2)


class PropertySet(Service, dict):
    """ A dict subclass that equates None with a non-existent key and can be
    bound to a remote *properties* resource.
    """

    def __init__(self, iterable=None, **kwargs):
        Service.__init__(self)
        dict.__init__(self)
        self.update(iterable, **kwargs)

    def __eq__(self, other):
        if not isinstance(other, PropertySet):
            other = PropertySet(other)
        return dict.__eq__(self, other)

    def __ne__(self, other):
        return not self.__eq__(other)

    def __hash__(self):
        x = 0
        for key, value in self.items():
            if isinstance(value, list):
                x ^= hash((key, tuple(value)))
            else:
                x ^= hash((key, value))
        return x

    def __getitem__(self, key):
        return dict.get(self, key)

    def __setitem__(self, key, value):
        if value is None:
            try:
                dict.__delitem__(self, key)
            except KeyError:
                pass
        else:
            dict.__setitem__(self, key, cast_property(value))

    def pull(self):
        """ Copy the set of remote properties onto the local set.
        """
        self.resource.get()
        properties = self.resource.metadata
        self.replace(properties or {})

    def push(self):
        """ Copy the set of local properties onto the remote set.
        """
        self.resource.put(self)

    def replace(self, iterable=None, **kwargs):
        self.clear()
        self.update(iterable, **kwargs)

    def setdefault(self, key, default=None):
        if key in self:
            value = self[key]
        elif default is None:
            value = None
        else:
            value = dict.setdefault(self, key, default)
        return value

    def update(self, iterable=None, **kwargs):
        if iterable:
            try:
                for key in iterable.keys():
                    self[key] = iterable[key]
            except (AttributeError, TypeError):
                for key, value in iterable:
                    self[key] = value
        for key in kwargs:
            self[key] = kwargs[key]


class LabelSet(Service, set):
    """ A set subclass that can be bound to a remote *labels* resource.
    """

    def __init__(self, iterable=None):
        Service.__init__(self)
        set.__init__(self)
        if iterable:
            self.update(iterable)

    def __eq__(self, other):
        if not isinstance(other, LabelSet):
            other = LabelSet(other)
        return set.__eq__(self, other)

    def __ne__(self, other):
        return not self.__eq__(other)

    def __hash__(self):
        value = 0
        for label in self:
            value ^= hash(label)
        return value

    def pull(self):
        """ Copy the set of remote labels onto the local set.
        """
        self.resource.get()
        labels = self.resource.metadata
        self.replace(labels or [])

    def push(self):
        """ Copy the set of local labels onto the remote set.
        """
        self.resource.put(self)

    def replace(self, iterable):
        self.clear()
        self.update(iterable)


class PropertyContainer(Service):
    """ Base class for objects that contain a set of properties,
    i.e. :py:class:`Node` and :py:class:`Relationship`.
    """

    def __init__(self, **properties):
        Service.__init__(self)
        self.__properties = PropertySet(properties)
        # Auto-sync will be removed in 2.1
        self.auto_sync_properties = Graph.auto_sync_properties

    def __eq__(self, other):
        return self.properties == other.properties

    def __ne__(self, other):
        return not self.__eq__(other)

    def __hash__(self):
        return hash(self.__properties)

    def __contains__(self, key):
        self.__pull_if_bound()
        return key in self.properties

    def __getitem__(self, key):
        self.__pull_if_bound()
        return self.properties.__getitem__(key)

    def __setitem__(self, key, value):
        self.properties.__setitem__(key, value)
        self.__push_if_bound()

    def __delitem__(self, key):
        self.properties.__delitem__(key)
        self.__push_if_bound()

    def __iter__(self):
        raise TypeError("%r object is not iterable" % self.__class__.__name__)

    def bind(self, uri, metadata=None):
        """ Associate this «class.lower» with a remote resource.

        :arg uri: The URI identifying the remote resource to which to bind.
        :arg metadata: Dictionary of initial metadata to attach to the contained resource.

        """
        Service.bind(self, uri, metadata)
        self.__properties.bind(uri + "/properties")

    @property
    def properties(self):
        """ The set of properties attached to this «class.lower». Properties
        can also be read from and written to any :class:`PropertyContainer`
        by using the index syntax directly.
        """
        return self.__properties

    def pull(self):
        """ Pull data to this «class.lower» from its remote counterpart.
        """
        self.resource.get()
        properties = self.resource.metadata["data"]
        self.__properties.replace(properties or {})

    def push(self):
        """ Push data from this «class.lower» to its remote counterpart.
        """
        self.__properties.push()

    def unbind(self):
        """ Detach this «class.lower» from any remote counterpart.
        """
        Service.unbind(self)
        self.__properties.unbind()

    def __pull_if_bound(self):
        # remove in 2.1
        if self.auto_sync_properties:
            try:
                self.properties.pull()
            except BindError:
                pass

    def __push_if_bound(self):
        # remove in 2.1
        if self.auto_sync_properties:
            try:
                self.properties.push()
            except BindError:
                pass


class Node(PropertyContainer):
    """ A graph node that may optionally be bound to a remote counterpart
    in a Neo4j database. Nodes may contain a set of named :attr:`~py2neo.Node.properties` and
    may have one or more :attr:`.labels` applied to them::

        >>> from py2neo import Node
        >>> alice = Node("Person", name="Alice")
        >>> banana = Node("Fruit", "Food", colour="yellow", tasty=True)

    All positional arguments passed to the constructor are interpreted
    as labels and all keyword arguments as properties. It is also possible to
    construct Node instances from other data types (such as a dictionary)
    by using the :meth:`.Node.cast` class method::

        >>> bob = Node.cast({"name": "Bob Robertson", "age": 44})

    Labels and properties can be accessed and modified using the
    :attr:`.labels` and :attr:`~py2neo.Node.properties` attributes respectively.
    The former is an instance of :class:`.LabelSet`, which extends the
    built-in :class:`set` class, and the latter is an instance of
    :class:`.PropertySet` which extends :class:`dict`.

        >>> alice.properties["name"]
        'Alice'
        >>> alice.labels
        {'Person'}
        >>> alice.labels.add("Employee")
        >>> alice.properties["employee_no"] = 3456
        >>> alice
        <Node labels={'Employee', 'Person'} properties={'employee_no': 3456, 'name': 'Alice'}>

    One of the core differences between a :class:`.PropertySet` and a standard
    dictionary is in how it handles :const:`None` and missing values. As with actual Neo4j
    properties, missing values and those equal to :const:`None` are equivalent.
    """

    cache = ThreadLocalWeakValueDictionary()

    __id = None

    @staticmethod
    def cast(*args, **kwargs):
        """ Cast the arguments provided to a :class:`.Node` (or
        :class:`.NodePointer`). The following combinations of
        arguments are possible::

            >>> Node.cast(None)
            >>> Node.cast()
            <Node labels=set() properties={}>
            >>> Node.cast("Person")
            <Node labels={'Person'} properties={}>
            >>> Node.cast(name="Alice")
            <Node labels=set() properties={'name': 'Alice'}>
            >>> Node.cast("Person", name="Alice")
            <Node labels={'Person'} properties={'name': 'Alice'}>
            >>> Node.cast(123)
            <NodePointer address=123>
            >>> Node.cast({"name": "Alice"})
            <Node labels=set() properties={'name': 'Alice'}>
            >>> node = Node("Person", name="Alice")
            >>> Node.cast(node)
            <Node labels={'Person'} properties={'name': 'Alice'}>

        """
        if len(args) == 1 and not kwargs:
            from py2neo.batch import Job
            arg = args[0]
            if arg is None:
                return None
            elif isinstance(arg, (Node, NodePointer, Job)):
                return arg
            elif is_integer(arg):
                return NodePointer(arg)

        inst = Node()

        def apply(x):
            if isinstance(x, dict):
                inst.properties.update(x)
            elif is_collection(x):
                for item in x:
                    apply(item)
            elif is_string(x):
                inst.labels.add(ustr(x))
            else:
                raise TypeError("Cannot cast %s to Node" % repr(tuple(map(type, args))))

        for arg in args:
            apply(arg)
        inst.properties.update(kwargs)
        return inst

    @classmethod
    def hydrate(cls, data, inst=None):
        """ Hydrate a dictionary of data to produce a :class:`.Node` instance.
        The data structure and values expected are those produced by the
        `REST API <http://neo4j.com/docs/stable/rest-api-nodes.html#rest-api-get-node>`__
        although only the ``self`` value is required.

        :arg data: dictionary of data to hydrate
        :arg inst: an existing :class:`.Node` instance to overwrite with new values

        """
        self = data["self"]
        if inst is None:
            new_inst = cls()
            new_inst.__stale.update({"labels", "properties"})
            inst = cls.cache.setdefault(self, new_inst)
        cls.cache[self] = inst
        inst.bind(self, data)
        if "data" in data:
            inst.__stale.discard("properties")
            properties = data["data"]
            properties.update(inst.properties)
            inst._PropertyContainer__properties.replace(properties)
        if "metadata" in data:
            inst.__stale.discard("labels")
            metadata = data["metadata"]
            labels = set(metadata["labels"])
            labels.update(inst.labels)
            inst.__labels.replace(labels)
        return inst

    @classmethod
    def __joinable(cls, obj):
        from py2neo.batch import Job
        return obj is None or isinstance(obj, (Node, NodePointer, Job))

    @classmethod
    def join(cls, n, m):
        # Attempt to join two nodes together as single node.
        if not cls.__joinable(n) or not cls.__joinable(m):
            raise TypeError("Can only join Node, NodePointer, Job or None")
        if n is None:
            return m
        elif m is None or n is m:
            return n
        elif isinstance(n, NodePointer) or isinstance(m, NodePointer):
            if isinstance(n, NodePointer) and isinstance(m, NodePointer) and n.address == m.address:
                return n
        elif n.bound and m.bound:
            if n.resource == m.resource:
                return n
        raise JoinError("Cannot join nodes {} and {}".format(n, m))

    def __init__(self, *labels, **properties):
        PropertyContainer.__init__(self, **properties)
        self.__labels = LabelSet(labels)
        self.__stale = set()

    def __repr__(self):
        s = [self.__class__.__name__]
        if self.bound:
            s.append("graph=%r" % self.graph.uri.string)
            s.append("ref=%r" % self.ref)
            if "labels" in self.__stale:
                s.append("labels=?")
            else:
                s.append("labels=%r" % set(self.labels))
            if "properties" in self.__stale:
                s.append("properties=?")
            else:
                s.append("properties=%r" % self.properties)
        else:
            s.append("labels=%r" % set(self.labels))
            s.append("properties=%r" % self.properties)
        return "<" + " ".join(s) + ">"

    def __str__(self):
        return xstr(self.__unicode__())

    def __unicode__(self):
        from py2neo.cypher import CypherWriter
        string = StringIO()
        writer = CypherWriter(string)
        if self.bound:
            writer.write_node(self, "n" + ustr(self._id))
        else:
            writer.write_node(self)
        return string.getvalue()

    def __eq__(self, other):
        if other is None:
            return False
        other = Node.cast(other)
        if self.bound and other.bound:
            return self.resource == other.resource
        else:
            return (LabelSet.__eq__(self.labels, other.labels) and
                    PropertyContainer.__eq__(self, other))

    def __hash__(self):
        value = super(Node, self).__hash__() ^ hash(self.labels)
        if self.bound:
            value ^= hash(self.resource.uri)
        return value

    def __add__(self, other):
        return Path(self, other)

    @property
    def _id(self):
        """ The internal ID of this node within the database.
        """
        if self.__id is None:
            self.__id = int(self.uri.path.segments[-1])
        return self.__id

    @property
    def ref(self):
        """ The URI of this node relative to its graph.

        :rtype: string
        """
        return "node/%s" % self._id

    def bind(self, uri, metadata=None):
        """ Associate this node with a remote node.

        :arg uri: The URI identifying the remote node to which to bind.
        :arg metadata: Dictionary of initial metadata to attach to the contained resource.

        """
        PropertyContainer.bind(self, uri, metadata)
        if self.graph.supports_node_labels:
            self.__labels.bind(uri + "/labels")
        else:
            from py2neo.legacy.core import LegacyNode
            self.__class__ = LegacyNode
        self.cache[uri] = self

    @property
    def degree(self):
        """ The number of relationships attached to this node.
        """
        from py2neo.cypher.util import StartOrMatch
        statement = (StartOrMatch(self.graph).node("n", "{n}").string +
                     "MATCH (n)-[r]-() RETURN count(r)")
        return self.graph.cypher.execute_one(statement, {"n": self})

    @property
    def exists(self):
        """ :const:`True` if this node exists in the database,
        :const:`False` otherwise.
        """
        try:
            self.resource.get()
        except GraphError as error:
            if error.__cause__ and error.__cause__.status_code == NOT_FOUND:
                return False
            else:
                raise
        else:
            return True

    @property
    def labels(self):
        """ The set of labels attached to this node.
        """
        if self.bound and "labels" in self.__stale:
            self.refresh()
        return self.__labels

    def match(self, rel_type=None, other_node=None, limit=None):
        """ Return an iterator for all relationships attached to this node
        that match the specified criteria. See :meth:`.Graph.match` for
        argument details.
        """
        return self.graph.match(self, rel_type, other_node, True, limit)

    def match_incoming(self, rel_type=None, start_node=None, limit=None):
        """ Return an iterator for all incoming relationships to this node
        that match the specified criteria. See :meth:`.Graph.match` for
        argument details.
        """
        return self.graph.match(start_node, rel_type, self, False, limit)

    def match_outgoing(self, rel_type=None, end_node=None, limit=None):
        """ Return an iterator for all outgoing relationships from this node
        that match the specified criteria. See :meth:`.Graph.match` for
        argument details.
        """
        return self.graph.match(self, rel_type, end_node, False, limit)

    @property
    def properties(self):
        """ The set of properties attached to this node. Properties
        can also be read from and written to any :class:`Node`
        by using the index syntax directly. This means
        the following statements are equivalent::

            node.properties["name"] = "Alice"
            node["name"] = "Alice"

        """
        if self.bound and "properties" in self.__stale:
            self.refresh()
        return super(Node, self).properties

    def pull(self):
        """ Pull data to this node from its remote counterpart. Consider
        using :meth:`.Graph.pull` instead for batches of nodes.
        """
        super(Node, self).properties.clear()
        self.__labels.clear()
        self.refresh()

    def push(self):
        """ Push data from this node to its remote counterpart. Consider
        using :meth:`.Graph.push` instead for batches of nodes.
        """
        from py2neo.batch.push import PushBatch
        batch = PushBatch(self.graph)
        batch.append(self)
        batch.push()

    def refresh(self):
        # Non-destructive pull.
        from py2neo.cypher.util import StartOrMatch
        query = StartOrMatch(self.graph).node("a", "{a}").string + "RETURN a,labels(a)"
        content = self.graph.cypher.post(query, {"a": self._id}).content
        dehydrated, label_metadata = content["data"][0]
        dehydrated.setdefault("metadata", {})["labels"] = label_metadata
        Node.hydrate(dehydrated, self)

    def unbind(self):
        """ Detach this node from any remote counterpart.
        """
        try:
            del self.cache[self.uri]
        except KeyError:
            pass
        PropertyContainer.unbind(self)
        self.__labels.unbind()
        self.__id = None


class NodePointer(object):
    """ Pointer to a :class:`Node` object. This can be used in a batch
    context to point to a node not yet created.
    """

    #: The address or index to which this pointer points.
    address = None

    def __init__(self, address):
        self.address = address

    def __repr__(self):
        return "<NodePointer address=%s>" % self.address

    def __str__(self):
        return xstr(self.__unicode__())

    def __unicode__(self):
        return "{%s}" % self.address

    def __eq__(self, other):
        return self.address == other.address

    def __ne__(self, other):
        return not self.__eq__(other)

    def __hash__(self):
        return hash(self.address)


class Rel(PropertyContainer):
    """ A :class:`.Rel` is similar to a :class:`.Relationship` but does not
    store information about the nodes to which it is attached. This class
    is used internally to bundle relationship type and property details
    for :class:`.Relationship` and :class:`.Path` objects but may also be
    used to denote an explicit forward relationship within a :class:`.Path`.

    .. seealso:: :class:`py2neo.Rev`

    """

    cache = ThreadLocalWeakValueDictionary()
    pair = None
    _pair_class = object

    __id = None

    @staticmethod
    def cast(*args, **kwargs):
        """ Cast the arguments provided to a :class:`.«class»`. The
        following combinations of arguments are possible::

            >>> «class».cast(None)
            >>> «class».cast()
            <«class» type=None properties={}>
            >>> «class».cast("KNOWS")
            <«class» type='KNOWS' properties={}>
            >>> «class».cast("KNOWS", since=1999)
            <«class» type='KNOWS' properties={'since': 1999}>
            >>> «class».cast("KNOWS", {"since": 1999})
            <«class» type='KNOWS' properties={'since': 1999}>
            >>> «class».cast(("KNOWS",))
            <«class» type='KNOWS' properties={}>
            >>> «class».cast(("KNOWS", {"since": 1999}))
            <«class» type='KNOWS' properties={'since': 1999}>
            >>> «class.lower» = «class»("KNOWS", since=1999)
            >>> «class».cast(«class.lower»)
            <«class» type='KNOWS' properties={'since': 1999}>

        """
        if len(args) == 1 and not kwargs:
            from py2neo.batch import Job
            arg = args[0]
            if arg is None:
                return None
            elif isinstance(arg, (Rel, Job)):
                return arg
            elif isinstance(arg, Relationship):
                return arg.rel

        inst = Rel()

        def apply(x):
            if isinstance(x, dict):
                inst.properties.update(x)
            elif is_collection(x):
                for item in x:
                    apply(item)
            else:
                inst.type = ustr(x)

        for arg in args:
            apply(arg)
        inst.properties.update(kwargs)
        return inst

    @classmethod
    def hydrate(cls, data, inst=None):
        """ Hydrate a dictionary of data to produce a :class:`.«class»` instance.
        The data structure and values expected are those produced by the
        `REST API <http://neo4j.com/docs/stable/rest-api-relationships.html#rest-api-get-relationship-by-id>`__
        although only the ``self`` value is required.

        :arg data: dictionary of data to hydrate
        :arg inst: an existing :class:`.«class»` instance to overwrite with new values

        """
        self = data["self"]
        if inst is None:
            new_inst = cls()
            new_inst.__stale.update({"properties"})
            inst = cls.cache.setdefault(self, new_inst)
        cls.cache[self] = inst
        inst.bind(self, data)
        inst.__type = data.get("type")
        pair = inst.pair
        if pair is not None:
            pair._Rel__type = inst.__type
        if "data" in data:
            inst.__stale.discard("properties")
            properties = data["data"]
            properties.update(inst.properties)
            inst._PropertyContainer__properties.replace(properties)
        return inst

    def __init__(self, *type_, **properties):
        if len(type_) > 1:
            raise ValueError("Only one relationship type can be specified")
        PropertyContainer.__init__(self, **properties)
        self.__type = type_[0] if type_ else None
        self.__stale = set()

    def __repr__(self):
        s = [self.__class__.__name__]
        if self.bound:
            s.append("graph=%r" % self.graph.uri.string)
            s.append("ref=%r" % self.ref)
            if self.__type is None:
                s.append("type=?")
            else:
                s.append("type=%r" % self.type)
            if "properties" in self.__stale:
                s.append("properties=?")
            else:
                s.append("properties=%r" % self.properties)
        else:
            s.append("type=%r" % self.type)
            s.append("properties=%r" % self.properties)
        return "<" + " ".join(s) + ">"

    def __str__(self):
        return xstr(self.__unicode__())

    def __unicode__(self):
        from py2neo.cypher import CypherWriter
        string = StringIO()
        writer = CypherWriter(string)
        if self.bound:
            writer.write_rel(self, "r" + ustr(self._id))
        else:
            writer.write_rel(self)
        return string.getvalue()

    def __eq__(self, other):
        if other is None:
            return False
        other = Rel.cast(other)
        if self.bound and other.bound:
            return self.resource == other.resource
        else:
            return self.type == other.type and self.properties == other.properties

    def __hash__(self):
        value = super(Rel, self).__hash__() ^ hash(self.type)
        if self.bound:
            value ^= hash(self.resource.uri)
        return value

    def __pos__(self):
        return self

    def __neg__(self):
        if self.pair is None:
            self.pair = self._pair_class()
            self.pair.__resource__ = self.__resource__
            self.pair._PropertyContainer__properties = self._PropertyContainer__properties
            self.pair._Rel__type = self.__type
            self.pair._Rel__stale = self.__stale
            self.pair.pair = self
        return self.pair

    def __abs__(self):
        return self

    @property
    def _id(self):
        """ The internal ID of this relationship within the database.
        """
        if self.__id is None:
            self.__id = int(self.uri.path.segments[-1])
        return self.__id

    @property
    def ref(self):
        """ The URI of this relationship relative to its graph.

        :rtype: string
        """
        return "relationship/%s" % self._id

    def bind(self, uri, metadata=None):
        """ Associate this object with a remote relationship.

        :arg uri: The URI identifying the remote relationship to which to bind.
        :arg metadata: Dictionary of initial metadata to attach to the contained resource.

        """
        PropertyContainer.bind(self, uri, metadata)
        self.cache[uri] = self
        pair = self.pair
        if pair is not None:
            PropertyContainer.bind(pair, uri, metadata)
            # make sure we're using exactly the same resource object
            # (maybe could write a Service.multi_bind classmethod
            pair.__resource__ = self.__resource__
            pair.cache[uri] = pair

    @property
    def exists(self):
        """ :const:`True` if this relationship exists in the database,
        :const:`False` otherwise.
        """
        try:
            self.resource.get()
        except GraphError as error:
            if error.__cause__ and error.__cause__.status_code == NOT_FOUND:
                return False
            else:
                raise
        else:
            return True

    @property
    def properties(self):
        """ The set of properties attached to this relationship. Properties
        can also be read from and written to any :class:`Rel`
        by using the index syntax directly. This means
        the following statements are equivalent::

            rel.properties["since"] = 1999
            rel["since"] = 1999

        """
        if self.bound and "properties" in self.__stale:
            self.refresh()
        return super(Rel, self).properties

    def pull(self):
        """ Pull data to this relationship from its remote counterpart.
        """
        super(Rel, self).properties.clear()
        self.refresh()

    def push(self):
        """ Push data from this relationship to its remote counterpart.
        """
        super(Rel, self).push()

    def refresh(self):
        # Non-destructive pull.
        super(Rel, self).pull()
        pulled_type = self.resource.metadata["type"]
        self.__type = pulled_type
        pair = self.pair
        if pair is not None:
            pair._Rel__type = pulled_type
        self.__stale.clear()

    @property
    def type(self):
        """ The type of this relationship.
        """
        if self.bound and self.__type is None:
            self.pull()
        return self.__type

    @type.setter
    def type(self, name):
        """ Set the type of this relationship (only possible if not bound).
        """
        if self.bound:
            raise AttributeError("The type of a bound Rel is immutable")
        self.__type = name
        pair = self.pair
        if pair is not None:
            pair._Rel__type = name

    def unbind(self):
        """ Detach this relationship from any remote counterpart.
        """
        try:
            del self.cache[self.uri]
        except KeyError:
            pass
        PropertyContainer.unbind(self)
        self.__id = None
        pair = self.pair
        if pair is not None:
            try:
                del pair.cache[pair.uri]
            except KeyError:
                pass
            PropertyContainer.unbind(pair)


class Rev(Rel):
    """ A :class:`.Rev` is identical to a :class:`.Rel` but denotes a
    reversed relationship rather than a forward one. The following
    example shows how to build a :class:`.Path` with one forward and
    one reversed relationship::

        >>> path = Path(Node(name="A"), Rel("TO"), Node(name="B"), Rev("TO"), Node(name="C"))
        >>> for relationship in path.relationships:
        ...     print(relationship)
        ({name:"A"})-[:TO]->({name:"B"})
        ({name:"C"})-[:TO]->({name:"B"})

    .. seealso:: :class:`py2neo.Rel`

    """

    _pair_class = Rel

    def __abs__(self):
        return self.__neg__()

    def __hash__(self):
        return -(super(Rev, self).__hash__())


Rel._pair_class = Rev


class Path(object):
    """ A sequence of nodes connected by relationships that may
    optionally be bound to remote counterparts in a Neo4j database.

        >>> from py2neo import Node, Path, Rev
        >>> alice, bob, carol = Node(name="Alice"), Node(name="Bob"), Node(name="Carol")
        >>> abc = Path(alice, "KNOWS", bob, Rev("KNOWS"), carol)
        >>> abc
        <Path order=3 size=2>
        >>> abc.nodes
        (<Node labels=set() properties={'name': 'Alice'}>,
         <Node labels=set() properties={'name': 'Bob'}>,
         <Node labels=set() properties={'name': 'Carol'}>)
        >>> abc.rels
        (<Rel type='KNOWS' properties={}>, <Rev type='KNOWS' properties={}>)
        >>> abc.relationships
        (<Relationship type='KNOWS' properties={}>,
         <Relationship type='KNOWS' properties={}>)
        >>> dave, eve = Node(name="Dave"), Node(name="Eve")
        >>> de = Path(dave, "KNOWS", eve)
        >>> de
        <Path order=2 size=1>
        >>> abcde = Path(abc, "KNOWS", de)
        >>> abcde
        <Path order=5 size=4>
        >>> for relationship in abcde.relationships:
        ...     print(relationship)
        ({name:"Alice"})-[:KNOWS]->({name:"Bob"})
        ({name:"Carol"})-[:KNOWS]->({name:"Bob"})
        ({name:"Carol"})-[:KNOWS]->({name:"Dave"})
        ({name:"Dave"})-[:KNOWS]->({name:"Eve"})

    """

    @classmethod
    def hydrate(cls, data, inst=None):
        """ Hydrate a dictionary of data to produce a :class:`.Path` instance.
        The data structure and values expected are those produced by the
        `REST API <http://neo4j.com/docs/stable/rest-api-graph-algos.html#rest-api-find-one-of-the-shortest-paths>`__.

        :arg data: dictionary of data to hydrate
        :arg inst: an existing :class:`.Path` instance to overwrite with new values

        """
        node_uris = data["nodes"]
        relationship_uris = data["relationships"]
        rel_rev = [Rel if direction == "->" else Rev for direction in data["directions"]]
        if inst is None:
            nodes = [Node.hydrate({"self": uri}) for uri in node_uris]
            rels = [rel_rev[i].hydrate({"self": uri}) for i, uri in enumerate(relationship_uris)]
            inst = Path(*round_robin(nodes, rels))
        else:
            for i, node in enumerate(inst.nodes):
                uri = node_uris[i]
                Node.hydrate({"self": uri}, node)
            for i, rel in enumerate(inst.rels):
                uri = relationship_uris[i]
                rel_rev[i].hydrate({"self": uri}, rel)
        inst.__metadata = data
        return inst

    def __init__(self, *entities):
        nodes = []
        rels = []

        def join_path(path, index):
            if len(nodes) == len(rels):
                nodes.extend(path.nodes)
                rels.extend(path.rels)
            else:
                # try joining forward
                try:
                    nodes[-1] = Node.join(nodes[-1], path.start_node)
                except JoinError:
                    # try joining backward
                    try:
                        nodes[-1] = Node.join(nodes[-1], path.end_node)
                    except JoinError:
                        raise JoinError("Path at position %s cannot be joined" % index)
                    else:
                        nodes.extend(path.nodes[-2::-1])
                        rels.extend(-r for r in path.rels[::-1])
                else:
                    nodes.extend(path.nodes[1:])
                    rels.extend(path.rels)

        def join_rel(rel, index):
            if len(nodes) == len(rels):
                raise JoinError("Rel at position %s cannot be joined" % index)
            else:
                rels.append(rel)

        def join_node(node):
            if len(nodes) == len(rels):
                nodes.append(node)
            else:
                nodes[-1] = Node.join(nodes[-1], node)

        for i, entity in enumerate(entities):
            if isinstance(entity, Path):
                join_path(entity, i)
            elif isinstance(entity, Rel):
                join_rel(entity, i)
            elif isinstance(entity, (Node, NodePointer)):
                join_node(entity)
            elif len(nodes) == len(rels):
                join_node(Node.cast(entity))
            else:
                join_rel(Rel.cast(entity), i)
        join_node(None)

        self.__nodes = tuple(nodes)
        self.__rels = tuple(rels)
        self.__relationships = None
        self.__order = len(self.__nodes)
        self.__size = len(self.__rels)
        self.__metadata = None

    def __repr__(self):
        s = [self.__class__.__name__]
        if self.bound:
            s.append("graph=%r" % self.graph.uri.string)
            s.append("start=%r" % self.start_node.ref)
            s.append("end=%r" % self.end_node.ref)
        s.append("order=%r" % self.order)
        s.append("size=%r" % self.size)
        return "<" + " ".join(s) + ">"

    def __str__(self):
        return xstr(self.__unicode__())

    def __unicode__(self):
        from py2neo.cypher import CypherWriter
        string = StringIO()
        writer = CypherWriter(string)
        writer.write_path(self)
        return string.getvalue()

    def __eq__(self, other):
        try:
            return self.nodes == other.nodes and self.rels == other.rels
        except AttributeError:
            return False

    def __ne__(self, other):
        return not self.__eq__(other)

    def __hash__(self):
        value = 0
        for entity in self.rels + self.nodes:
            value ^= hash(entity)
        return value

    def __bool__(self):
        return bool(self.rels)

    def __nonzero__(self):
        return bool(self.rels)

    def __len__(self):
        return self.size

    def __getitem__(self, item):
        try:
            if isinstance(item, slice):
                path = Path()
                p, q = item.start, item.stop
                if q is not None:
                    q += 1
                path.__nodes = self.nodes[p:q]
                path.__rels = self.rels[item]
                return path
            else:
                if item >= 0:
                    start_node = self.nodes[item]
                    end_node = self.nodes[item + 1]
                else:
                    start_node = self.nodes[item - 1]
                    end_node = self.nodes[item]
                return Relationship(start_node, self.rels[item], end_node)
        except IndexError:
            raise IndexError("Path segment index out of range")

    def __iter__(self):
        return iter(self.relationships)

    def __reversed__(self):
        return iter(reversed(self.relationships))

    def __add__(self, other):
        try:
            return Path(self, *other)
        except TypeError:
            return Path(self, other)

    def __radd__(self, other):
        try:
            return self.prepend(*other)
        except TypeError:
            return self.prepend(other)

    def append(self, *others):
        """ Join another path or relationship to the end of this path to form a new path.

        :arg others: Entities to join to the end of this path
        :rtype: :class:`.Path`
        """
        return Path(self, *others)

    @property
    def bound(self):
        """ :const:`True` if this path is bound to a remote counterpart,
        :const:`False` otherwise.
        """
        try:
            _ = self.service_root
        except BindError:
            return False
        else:
            return True

    @property
    def end_node(self):
        """ The end node of this «class.lower».

        :return: :class:`.Node`
        """
        return self.__nodes[-1]

    @property
    def exists(self):
        """ :const:`True` if this path exists in the database,
        :const:`False` otherwise.
        """
        return all(entity.exists for entity in self.nodes + self.rels)

    @property
    def graph(self):
        """ The parent graph of this path.

        :rtype: :class:`.Graph`
        """
        return self.service_root.graph

    @property
    def nodes(self):
        """ A tuple of all nodes in this «class.lower».
        """
        return self.__nodes

    @property
    def order(self):
        """ The number of nodes in this «class.lower».
        """
        return self.__order

    def prepend(self, *others):
        """ Join another path or relationship to the start of this path to form a new path.

        :arg others: Entities to join to the start of this path
        :rtype: :class:`.Path`
        """
        p = Path(*others)
        p = p.append(self)
        return p

    def pull(self):
        """ Pull data to all entities in this path from their remote counterparts.
        """
        from py2neo.batch.pull import PullBatch
        batch = PullBatch(self.graph)
        for relationship in self:
            batch.append(relationship)
        batch.pull()

    def push(self):
        """ Push data from all entities in this path to their remote counterparts.
        """
        from py2neo.batch.push import PushBatch
        batch = PushBatch(self.graph)
        for relationship in self:
            batch.append(relationship)
        batch.push()

    @property
    def relationships(self):
        """ A tuple of all relationships in this «class.lower».
        """
        if self.__relationships is None:
            self.__relationships = tuple(
                Relationship(self.nodes[i], rel, self.nodes[i + 1])
                for i, rel in enumerate(self.rels)
            )
        return self.__relationships

    @property
    def rels(self):
        """ A tuple of all rels in this «class.lower».
        """
        return self.__rels

    @property
    def service_root(self):
        """ The root service associated with this path.

        :return: :class:`.ServiceRoot`
        """
        for relationship in self:
            try:
                return relationship.service_root
            except BindError:
                pass
        raise BindError("Local path is not bound to a remote path")

    @property
    def size(self):
        """ The number of relationships in this «class.lower».
        """
        return self.__size

    @property
    def start_node(self):
        """ The start node of this «class.lower».

        :return: :class:`.Node`
        """
        return self.__nodes[0]

    def unbind(self):
        """ Detach all entities in this path
        from any remote counterparts.
        """
        for entity in self.rels + self.nodes:
            try:
                entity.unbind()
            except BindError:
                pass


class Relationship(Path):
    """ A graph relationship that may optionally be bound to a remote counterpart
    in a Neo4j database. Relationships require a type name and may contain a set
    of named :attr:`~py2neo.Node.properties`.

    .. seealso::
       :class:`py2neo.Rel`
       :class:`py2neo.Rev`

    """

    cache = ThreadLocalWeakValueDictionary()

    __id = None

    @staticmethod
    def cast(*args, **kwargs):
        """ Cast the arguments provided to a :class:`.Relationship`. The
        following combinations of arguments are possible::

            >>> Relationship.cast(Node(), "KNOWS", Node())
            <Relationship type='KNOWS' properties={}>
            >>> Relationship.cast((Node(), "KNOWS", Node()))
            <Relationship type='KNOWS' properties={}>
            >>> Relationship.cast(Node(), "KNOWS", Node(), since=1999)
            <Relationship type='KNOWS' properties={'since': 1999}>
            >>> Relationship.cast(Node(), "KNOWS", Node(), {"since": 1999})
            <Relationship type='KNOWS' properties={'since': 1999}>
            >>> Relationship.cast((Node(), "KNOWS", Node(), {"since": 1999}))
            <Relationship type='KNOWS' properties={'since': 1999}>
            >>> Relationship.cast(Node(), ("KNOWS", {"since": 1999}), Node())
            <Relationship type='KNOWS' properties={'since': 1999}>
            >>> Relationship.cast((Node(), ("KNOWS", {"since": 1999}), Node()))
            <Relationship type='KNOWS' properties={'since': 1999}>
            >>> Relationship.cast(Node(), Rel("KNOWS", since=1999), Node())
            <Relationship type='KNOWS' properties={'since': 1999}>
            >>> Relationship.cast((Node(), Rel("KNOWS", since=1999), Node()))
            <Relationship type='KNOWS' properties={'since': 1999}>

        """
        if len(args) == 1 and not kwargs:
            arg = args[0]
            if isinstance(arg, Relationship):
                return arg
            elif isinstance(arg, tuple):
                if len(arg) == 3:
                    return Relationship(*arg)
                elif len(arg) == 4:
                    return Relationship(arg[0], arg[1], arg[2], **arg[3])
                else:
                    raise TypeError("Cannot cast relationship from {0}".format(arg))
            else:
                raise TypeError("Cannot cast relationship from {0}".format(arg))
        elif len(args) == 3:
            rel = Relationship(*args)
            rel.properties.update(kwargs)
            return rel
        elif len(args) == 4:
            props = args[3]
            props.update(kwargs)
            return Relationship(*args[0:3], **props)
        else:
            raise TypeError("Cannot cast relationship from {0}".format((args, kwargs)))

    @classmethod
    def hydrate(cls, data, inst=None):
        """ Hydrate a dictionary of data to produce a :class:`.Relationship` instance.
        The data structure and values expected are those produced by the
        `REST API <http://neo4j.com/docs/stable/rest-api-relationships.html#rest-api-get-relationship-by-id>`__.

        :arg data: dictionary of data to hydrate
        :arg inst: an existing :class:`.Relationship` instance to overwrite with new values

        """
        self = data["self"]
        if inst is None:
            inst = cls.cache.setdefault(self, cls(Node.hydrate({"self": data["start"]}),
                                                  Rel.hydrate(data),
                                                  Node.hydrate({"self": data["end"]})))
        else:
            Node.hydrate({"self": data["start"]}, inst.start_node)
            Node.hydrate({"self": data["end"]}, inst.end_node)
            Rel.hydrate(data, inst.rel)
        cls.cache[self] = inst
        return inst

    def __init__(self, start_node, rel, end_node, **properties):
        cast_rel = Rel.cast(rel)
        cast_rel._PropertyContainer__properties.update(properties)
        if isinstance(cast_rel, Rev):  # always forwards
            Path.__init__(self, end_node, -cast_rel, start_node)
        else:
            Path.__init__(self, start_node, cast_rel, end_node)

    def __repr__(self):
        s = [self.__class__.__name__]
        if self.bound:
            s.append("graph=%r" % self.graph.uri.string)
            s.append("ref=%r" % self.ref)
            s.append("start=%r" % self.start_node.ref)
            s.append("end=%r" % self.end_node.ref)
            if self.rel._Rel__type is None:
                s.append("type=?")
            else:
                s.append("type=%r" % self.type)
            if "properties" in self.rel._Rel__stale:
                s.append("properties=?")
            else:
                s.append("properties=%r" % self.properties)
        else:
            s.append("type=%r" % self.type)
            s.append("properties=%r" % self.properties)
        return "<" + " ".join(s) + ">"

    def __str__(self):
        return xstr(self.__unicode__())

    def __unicode__(self):
        from py2neo.cypher import CypherWriter
        string = StringIO()
        writer = CypherWriter(string)
        if self.bound:
            writer.write_relationship(self, "r" + ustr(self._id))
        else:
            writer.write_relationship(self)
        return string.getvalue()

    def __len__(self):
        return 1

    def __contains__(self, key):
        return self.rel.__contains__(key)

    def __getitem__(self, key):
        return self.rel.__getitem__(key)

    def __setitem__(self, key, value):
        self.rel.__setitem__(key, value)

    def __delitem__(self, key):
        self.rel.__delitem__(key)

    @property
    def _id(self):
        """ The internal ID of this relationship within the database.
        """
        if self.__id is None:
            self.__id = self.rel._id
        return self.__id

    def bind(self, uri, metadata=None):
        """ Associate this relationship with a remote relationship. The start and
        end nodes will also be associated with their corresponding remote nodes.

        :arg uri: The URI identifying the remote relationship to which to bind.
        :arg metadata: Dictionary of initial metadata to attach to the contained resource.

        """
        self.rel.bind(uri, metadata)
        self.cache[uri] = self
        for i, key, node in [(0, "start", self.start_node), (-1, "end", self.end_node)]:
            uri = self.resource.metadata[key]
            if isinstance(node, Node):
                node.bind(uri)
            else:
                nodes = list(self._Path__nodes)
                node = Node.cache.setdefault(uri, Node())
                if not node.bound:
                    node.bind(uri)
                nodes[i] = node
                self._Path__nodes = tuple(nodes)

    @property
    def bound(self):
        """ :const:`True` if this relationship is bound to a remote counterpart,
        :const:`False` otherwise.
        """
        return self.rel.bound

    @property
    def exists(self):
        """ :const:`True` if this relationship exists in the database,
        :const:`False` otherwise.
        """
        return self.rel.exists

    @property
    def graph(self):
        """ The parent graph of this relationship.

        :rtype: :class:`.Graph`
        """
        return self.service_root.graph

    @property
    def properties(self):
        """ The set of properties attached to this relationship. Properties
        can also be read from and written to any :class:`Relationship`
        by using the index syntax directly. This means
        the following statements are equivalent::

            relationship.properties["since"] = 1999
            relationship["since"] = 1999

        """
        return self.rel.properties

    def pull(self):
        """ Pull data to this relationship from its remote counterpart.
        """
        self.rel.pull()

    def push(self):
        """ Push data from this relationship to its remote counterpart.
        """
        self.rel.push()

    @property
    def ref(self):
        """ The URI of this relationship relative to its graph.

        :rtype: string
        """
        return self.rel.ref

    @property
    def rel(self):
        """ The :class:`.Rel` object within this relationship.
        """
        return self.rels[0]

    @property
    def resource(self):
        """ The resource object wrapped by this relationship, if
        bound.
        """
        return self.rel.resource

    @property
    def service_root(self):
        """ The root service associated with this relationship.

        :return: :class:`.ServiceRoot`
        """
        try:
            return self.rel.service_root
        except BindError:
            try:
                return self.start_node.service_root
            except BindError:
                return self.end_node.service_root

    @property
    def size(self):
        """ The number of relationships in this relationship. This property
        always equals 1 for a :class:`.Relationship` and is inherited from
        the more general parent class, :class:`.Path`.
        """
        return super(Relationship, self).size

    @property
    def type(self):
        """ The type of this relationship.
        """
        return self.rel.type

    @type.setter
    def type(self, name):
        """ Set the type of this relationship (only possible if not bound).
        """
        if self.rel.bound:
            raise AttributeError("The type of a bound Relationship is immutable")
        self.rel.type = name

    def unbind(self):
        """ Detach this relationship and its start and end
        nodes from any remote counterparts.
        """
        try:
            del self.cache[self.uri]
        except KeyError:
            pass
        self.rel.unbind()
        for node in [self.start_node, self.end_node]:
            if isinstance(node, Node):
                try:
                    node.unbind()
                except BindError:
                    pass
        self.__id = None

    @property
    def uri(self):
        """ The URI of this relationship, if bound.
        """
        return self.rel.uri


class Subgraph(object):
    """ A collection of :class:`Node` and :class:`Relationship` objects.
    """

    def __init__(self, *entities):
        self.__nodes = set()
        self.__relationships = set()
        for entity in entities:
            entity = Graph.cast(entity)
            if isinstance(entity, Node):
                self.__nodes.add(entity)
            elif isinstance(entity, Relationship):
                self.__nodes.add(entity.start_node)
                self.__nodes.add(entity.end_node)
                self.__relationships.add(entity)
            else:
                for node in entity.nodes:
                    self.__nodes.add(node)
                for relationship in entity.relationships:
                    self.__relationships.add(relationship)

    def __repr__(self):
        return "<Subgraph order=%s size=%s>" % (self.order, self.size)

    def __eq__(self, other):
        try:
            return self.nodes == other.nodes and self.relationships == other.relationships
        except AttributeError:
            return False

    def __ne__(self, other):
        return not self.__eq__(other)

    def __hash__(self):
        value = 0
        for entity in self.__nodes | self.__relationships:
            value ^= hash(entity)
        return value

    def __bool__(self):
        return bool(self.__relationships)

    def __nonzero__(self):
        return bool(self.__relationships)

    def __len__(self):
        return self.size

    def __iter__(self):
        return iter(self.__relationships)

    def __contains__(self, item):
        if isinstance(item, Node):
            return item in self.__nodes
        elif isinstance(item, Path):
            for relationship in item:
                if relationship not in self.__relationships:
                    return False
            return True
        else:
            return False

    @property
    def bound(self):
        """ :const:`True` if all entities in this subgraph are bound to remote counterparts,
        :const:`False` otherwise.
        """
        try:
            _ = self.service_root
        except BindError:
            return False
        else:
            return True

    @property
    def exists(self):
        """ :const:`True` if this subgraph exists in the database,
        :const:`False` otherwise.
        """
        return all(entity.exists for entity in self.__nodes | self.__relationships)

    @property
    def graph(self):
        """ The parent graph of this subgraph.

        :rtype: :class:`.Graph`
        """
        return self.service_root.graph

    @property
    def nodes(self):
        """ The set of all nodes in this subgraph.
        """
        return frozenset(self.__nodes)

    @property
    def order(self):
        """ The number of nodes in this subgraph.
        """
        return len(self.__nodes)

    @property
    def relationships(self):
        """ The set of all relationships in this subgraph.
        """
        return frozenset(self.__relationships)

    @property
    def service_root(self):
        """ The root service associated with this subgraph.

        :return: :class:`.ServiceRoot`
        """
        for relationship in self:
            try:
                return relationship.service_root
            except BindError:
                pass
        raise BindError("Local path is not bound to a remote path")

    @property
    def size(self):
        """ The number of relationships in this subgraph.
        """
        return len(self.__relationships)

    def unbind(self):
        """ Detach all entities in this subgraph
        from any remote counterparts.
        """
        for entity in self.__nodes | self.__relationships:
            try:
                entity.unbind()
            except BindError:
                pass


class ServerPlugin(object):
    """ Base class for server plugins.
    """

    def __init__(self, graph, name):
        self.graph = graph
        self.name = name
        extensions = self.graph.resource.metadata["extensions"]
        try:
            self.resources = {key: Resource(value) for key, value in extensions[self.name].items()}
        except KeyError:
            raise LookupError("No plugin named %r found on graph <%s>" % (self.name, graph.uri))


class UnmanagedExtension(object):
    """ Base class for unmanaged extensions.
    """

    def __init__(self, graph, path):
        self.graph = graph
        self.resource = Resource(graph.service_root.uri.resolve(path))
        try:
            self.resource.get()
        except GraphError:
            raise NotImplementedError("No extension found at path %r on "
                                      "graph <%s>" % (path, graph.uri))


from py2neo.deprecated import *<|MERGE_RESOLUTION|>--- conflicted
+++ resolved
@@ -32,11 +32,7 @@
 from py2neo.packages.httpstream.numbers import NOT_FOUND, UNAUTHORIZED
 from py2neo.packages.httpstream.packages.urimagic import URI
 from py2neo.types import cast_property
-<<<<<<< HEAD
-from py2neo.util import bstr, is_collection, is_integer, round_robin, ustr, version_tuple, \
-=======
-from py2neo.util import is_collection, is_integer, is_string, round_robin, ustr, version_tuple, \
->>>>>>> f1069b2b
+from py2neo.util import bstr, is_collection, is_integer, is_string, round_robin, ustr, version_tuple, \
     raise_from, xstr, ThreadLocalWeakValueDictionary
 
 
